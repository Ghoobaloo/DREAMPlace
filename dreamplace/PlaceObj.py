--- conflicted
+++ resolved
@@ -10,12 +10,8 @@
 import time
 import numpy as np
 import itertools
-<<<<<<< HEAD
 import logging
 import torch 
-=======
-import torch
->>>>>>> 9bf3cf37
 import torch.autograd as autograd
 import torch.nn as nn
 import torch.nn.functional as F
@@ -80,18 +76,7 @@
         @return objective value
         """
         wirelength = self.op_collections.wirelength_op(pos)
-<<<<<<< HEAD
         density = self.op_collections.density_op(pos)
-=======
-        #if self.gpu:
-        #    torch.cuda.synchronize()
-        #print("\t\twirelength forward %.3f ms" % ((time.time()-tt)*1000))
-        #tt = time.time()
-        density = self.op_collections.density_op(pos)
-        #if self.gpu:
-        #    torch.cuda.synchronize()
-        #print("\t\tdensity forward %.3f ms" % ((time.time()-tt)*1000))
->>>>>>> 9bf3cf37
         return wirelength + self.density_weight*density
 
     def obj_and_grad_fn(self, pos):
@@ -107,17 +92,7 @@
         if pos.grad is not None:
             pos.grad.zero_()
 
-<<<<<<< HEAD
         obj.backward()
-=======
-        #if self.gpu:
-        #    torch.cuda.synchronize()
-        #tt = time.time()
-        obj.backward()
-        #if self.gpu:
-        #    torch.cuda.synchronize()
-        #print("\tobj backward takes %.3f ms" % ((time.time()-tt)*1000))
->>>>>>> 9bf3cf37
 
         self.op_collections.precondition_op(pos.grad)
 
