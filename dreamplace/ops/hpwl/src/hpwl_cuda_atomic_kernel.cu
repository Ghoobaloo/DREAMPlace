--- conflicted
+++ resolved
@@ -20,11 +20,7 @@
         int net_id = pin2net_map[i];
         if (net_mask[net_id])
         {
-<<<<<<< HEAD
             atomicMax(&partial_hpwl_x_max[net_id], x[i]); 
-=======
-            atomicMax(&partial_hpwl_x_max[net_id], x[i]);
->>>>>>> 2f9ac8d5
         }
     }
 }
@@ -43,11 +39,7 @@
         int net_id = pin2net_map[i];
         if (net_mask[net_id])
         {
-<<<<<<< HEAD
             atomicMin(&partial_hpwl_x_min[net_id], x[i]); 
-=======
-            atomicMin(&partial_hpwl_x_min[net_id], x[i]);
->>>>>>> 2f9ac8d5
         }
     }
 }
