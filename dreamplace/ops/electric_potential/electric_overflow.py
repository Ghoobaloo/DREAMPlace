##
# @file   electric_overflow.py
# @author Yibo Lin
# @date   Aug 2018
#

import math 
import numpy as np 
import torch
from torch import nn
from torch.autograd import Function
from torch.nn import functional as F

import dreamplace.ops.electric_potential.electric_potential_cpp as electric_potential_cpp
try: 
    import dreamplace.ops.electric_potential.electric_potential_cuda as electric_potential_cuda 
except:
    pass

import pdb 
import matplotlib
matplotlib.use('Agg')
from mpl_toolkits.mplot3d import Axes3D
import matplotlib.pyplot as plt 

class ElectricOverflowFunction(Function):
    """compute density overflow.
    """

    @staticmethod
    def forward(
          ctx, 
          pos,
          node_size_x_clamped, node_size_y_clamped,
          offset_x, offset_y,
          ratio,
          bin_center_x, bin_center_y, 
          initial_density_map, 
          target_density, 
          xl, yl, xh, yh, 
          bin_size_x, bin_size_y, 
          num_movable_nodes, 
          num_filler_nodes, 
          padding, 
          padding_mask, # same dimensions as density map, with padding regions to be 1 
          num_bins_x, 
          num_bins_y, 
          num_movable_impacted_bins_x, 
          num_movable_impacted_bins_y, 
          num_filler_impacted_bins_x, 
<<<<<<< HEAD
          num_filler_impacted_bins_y, 
          num_threads
=======
          num_filler_impacted_bins_y,
          sorted_node_map
>>>>>>> 2f9ac8d5
          ):
        
        if pos.is_cuda:
            output = electric_potential_cuda.density_map(
                    pos.view(pos.numel()), 
                    node_size_x_clamped, node_size_y_clamped,
                    offset_x, offset_y,
                    ratio,
                    bin_center_x, bin_center_y, 
                    initial_density_map, 
                    target_density, 
                    xl, yl, xh, yh, 
                    bin_size_x, bin_size_y, 
                    num_movable_nodes, 
                    num_filler_nodes, 
                    padding, 
                    padding_mask, 
                    num_bins_x, 
                    num_bins_y, 
                    num_movable_impacted_bins_x, 
                    num_movable_impacted_bins_y,
                    num_filler_impacted_bins_x, 
                    num_filler_impacted_bins_y,
                    sorted_node_map
                    ) 
        else:
            output = electric_potential_cpp.density_map(
                    pos.view(pos.numel()), 
                    node_size_x_clamped, node_size_y_clamped,
                    bin_center_x, bin_center_y, 
                    initial_density_map, 
                    target_density, 
                    xl, yl, xh, yh, 
                    bin_size_x, bin_size_y, 
                    num_movable_nodes, 
                    num_filler_nodes, 
                    padding, 
                    padding_mask, 
                    num_bins_x, 
                    num_bins_y, 
                    num_movable_impacted_bins_x, 
                    num_movable_impacted_bins_y,
                    num_filler_impacted_bins_x, 
                    num_filler_impacted_bins_y, 
                    num_threads
                    ) 

        bin_area = bin_size_x*bin_size_y
        density_map = output.view([num_bins_x, num_bins_y])
        density_cost = (density_map-target_density*bin_area).clamp_(min=0.0).sum()

        #torch.set_printoptions(precision=10)
        #print("initial_density_map")
        #print(initial_density_map/bin_area)
        #print("density_map") 
        #print(density_map/bin_area)

        return density_cost, density_map.max()/bin_area

class ElectricOverflow(nn.Module):
    def __init__(self, 
            node_size_x, node_size_y,
            bin_center_x, bin_center_y, 
            target_density, 
            xl, yl, xh, yh, 
            bin_size_x, bin_size_y, 
            num_movable_nodes, 
            num_terminals, 
            num_filler_nodes,
<<<<<<< HEAD
            padding, 
            num_threads=8
=======
            padding,
            sorted_node_map
>>>>>>> 2f9ac8d5
            ):
        super(ElectricOverflow, self).__init__()
        sqrt2 = math.sqrt(2)
        self.node_size_x = node_size_x
        self.node_size_x_clamped = node_size_x.clamp(min=bin_size_x*sqrt2)
        self.offset_x = (node_size_x - self.node_size_x_clamped).mul(0.5)
        self.node_size_y = node_size_y
        self.node_size_y_clamped = node_size_y.clamp(min=bin_size_y*sqrt2)
        self.offset_y = (node_size_y - self.node_size_y_clamped).mul(0.5)
        self.ratio = node_size_x * node_size_y / (self.node_size_x_clamped * self.node_size_y_clamped)

        self.bin_center_x = bin_center_x
        self.bin_center_y = bin_center_y
        self.target_density = target_density
        self.xl = xl 
        self.yl = yl
        self.xh = xh 
        self.yh = yh 
        self.bin_size_x = torch.tensor(bin_size_x, dtype=node_size_x.dtype, device=node_size_x.device)
        self.bin_size_y = torch.tensor(bin_size_y, dtype=node_size_y.dtype, device=node_size_y.device)
        self.num_movable_nodes = num_movable_nodes
        self.num_terminals = num_terminals
        self.num_filler_nodes = num_filler_nodes
        self.padding = padding
        self.sorted_node_map = sorted_node_map
        # compute maximum impacted bins 
        self.num_bins_x = int(math.ceil((xh-xl)/bin_size_x))
        self.num_bins_y = int(math.ceil((yh-yl)/bin_size_y))
        self.num_movable_impacted_bins_x = ((node_size_x[:num_movable_nodes].max()+2*sqrt2*self.bin_size_x)/self.bin_size_x).ceil().clamp(max=self.num_bins_x);
        self.num_movable_impacted_bins_y = ((node_size_y[:num_movable_nodes].max()+2*sqrt2*self.bin_size_y)/self.bin_size_y).ceil().clamp(max=self.num_bins_y);
        if num_filler_nodes: 
            self.num_filler_impacted_bins_x = ((node_size_x[-num_filler_nodes:].max()+2*sqrt2*self.bin_size_x)/self.bin_size_x).ceil().clamp(max=self.num_bins_x);
            self.num_filler_impacted_bins_y = ((node_size_y[-num_filler_nodes:].max()+2*sqrt2*self.bin_size_y)/self.bin_size_y).ceil().clamp(max=self.num_bins_y);
        else:
            self.num_filler_impacted_bins_x = 0
            self.num_filler_impacted_bins_y = 0
        if self.padding > 0: 
            self.padding_mask = torch.ones(self.num_bins_x, self.num_bins_y, dtype=torch.uint8, device=node_size_x.device)
            self.padding_mask[self.padding:self.num_bins_x-self.padding, self.padding:self.num_bins_y-self.padding].fill_(0)
        else:
            self.padding_mask = torch.zeros(self.num_bins_x, self.num_bins_y, dtype=torch.uint8, device=node_size_x.device)

        self.num_threads = num_threads

        # initial density_map due to fixed cells 
        self.initial_density_map = None

    def forward(self, pos): 
        if self.initial_density_map is None: 
            if self.num_terminals == 0:
                num_fixed_impacted_bins_x = 0 
                num_fixed_impacted_bins_y = 0 
            else:
                num_fixed_impacted_bins_x = ((self.node_size_x[self.num_movable_nodes:self.num_movable_nodes+self.num_terminals].max()+self.bin_size_x)/self.bin_size_x).ceil().clamp(max=self.num_bins_x)
                num_fixed_impacted_bins_y = ((self.node_size_y[self.num_movable_nodes:self.num_movable_nodes+self.num_terminals].max()+self.bin_size_y)/self.bin_size_y).ceil().clamp(max=self.num_bins_y)
            if pos.is_cuda:
                self.initial_density_map = electric_potential_cuda.fixed_density_map(
                        pos.view(pos.numel()), 
                        self.node_size_x, self.node_size_y,
                        self.bin_center_x, self.bin_center_y, 
                        self.xl, self.yl, self.xh, self.yh, 
                        self.bin_size_x, self.bin_size_y, 
                        self.num_movable_nodes, 
                        self.num_terminals, 
                        self.num_bins_x, 
                        self.num_bins_y, 
                        num_fixed_impacted_bins_x, 
                        num_fixed_impacted_bins_y
                        ) 
            else:
                self.initial_density_map = electric_potential_cpp.fixed_density_map(
                        pos.view(pos.numel()), 
                        self.node_size_x, self.node_size_y,
                        self.bin_center_x, self.bin_center_y, 
                        self.xl, self.yl, self.xh, self.yh, 
                        self.bin_size_x, self.bin_size_y, 
                        self.num_movable_nodes, 
                        self.num_terminals, 
                        self.num_bins_x, 
                        self.num_bins_y, 
                        num_fixed_impacted_bins_x, 
                        num_fixed_impacted_bins_y, 
                        self.num_threads
                        ) 
            #plot(0, self.initial_density_map.clone().div(self.bin_size_x*self.bin_size_y).cpu().numpy(), self.padding, 'summary/initial_potential_map')
            # scale density of fixed macros 
            self.initial_density_map.mul_(self.target_density)

        return ElectricOverflowFunction.apply(
                pos,
                self.node_size_x_clamped, self.node_size_y_clamped,
                self.offset_x, self.offset_y,
                self.ratio,
                self.bin_center_x, self.bin_center_y, 
                self.initial_density_map,
                self.target_density, 
                self.xl, self.yl, self.xh, self.yh, 
                self.bin_size_x, self.bin_size_y, 
                self.num_movable_nodes, 
                self.num_filler_nodes, 
                self.padding, 
                self.padding_mask, 
                self.num_bins_x, 
                self.num_bins_y, 
                self.num_movable_impacted_bins_x, 
                self.num_movable_impacted_bins_y, 
                self.num_filler_impacted_bins_x, 
<<<<<<< HEAD
                self.num_filler_impacted_bins_y, 
                self.num_threads
=======
                self.num_filler_impacted_bins_y,
                self.sorted_node_map
>>>>>>> 2f9ac8d5
                )
<|MERGE_RESOLUTION|>--- conflicted
+++ resolved
@@ -48,13 +48,9 @@
           num_movable_impacted_bins_x, 
           num_movable_impacted_bins_y, 
           num_filler_impacted_bins_x, 
-<<<<<<< HEAD
-          num_filler_impacted_bins_y, 
+          num_filler_impacted_bins_y,
+          sorted_node_map,
           num_threads
-=======
-          num_filler_impacted_bins_y,
-          sorted_node_map
->>>>>>> 2f9ac8d5
           ):
         
         if pos.is_cuda:
@@ -124,13 +120,9 @@
             num_movable_nodes, 
             num_terminals, 
             num_filler_nodes,
-<<<<<<< HEAD
-            padding, 
+            padding,
+            sorted_node_map, 
             num_threads=8
-=======
-            padding,
-            sorted_node_map
->>>>>>> 2f9ac8d5
             ):
         super(ElectricOverflow, self).__init__()
         sqrt2 = math.sqrt(2)
@@ -238,11 +230,7 @@
                 self.num_movable_impacted_bins_x, 
                 self.num_movable_impacted_bins_y, 
                 self.num_filler_impacted_bins_x, 
-<<<<<<< HEAD
-                self.num_filler_impacted_bins_y, 
+                self.num_filler_impacted_bins_y,
+                self.sorted_node_map, 
                 self.num_threads
-=======
-                self.num_filler_impacted_bins_y,
-                self.sorted_node_map
->>>>>>> 2f9ac8d5
                 )
